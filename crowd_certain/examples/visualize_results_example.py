"""
Example: Visualizing Simulation Results

This example demonstrates how to visualize simulation results using matplotlib and seaborn.
"""

import os
import pickle
import matplotlib.pyplot as plt
import seaborn as sns
from pathlib import Path
import pandas as pd

<<<<<<< HEAD
# Updated imports to use the new module structure
from crowd_certain.utilities.components.aim1_3 import AIM1_3
from crowd_certain.utilities.config.settings import Settings
from crowd_certain.utilities.config.params import DatasetNames, UncertaintyTechniques, ConsistencyTechniques
=======
from crowd_certain.utilities.utils import AIM1_3, Settings, DatasetNames
from crowd_certain.utilities.config.params import UncertaintyTechniques, ConsistencyTechniques
>>>>>>> a8096af2


def run_simulation_for_visualization():
    """Run a simulation to generate results for visualization."""
    print("Running simulation to generate results for visualization...")

    # Configure settings
    config = Settings()
    config.dataset.dataset_name = DatasetNames.IONOSPHERE
    config.dataset.num_workers = 10
    config.dataset.distance_from_mean = 0.2
    config.dataset.distance_from_mean_std = 0.1

    # Set techniques
    config.techniques.uncertainty = UncertaintyTechniques.STD
    config.techniques.consistency = ConsistencyTechniques.WEIGHTED_MEAN

    # Run simulation
    try:
        results = AIM1_3.calculate_one_dataset(config=config)
        print("Simulation completed successfully!")
        return results
    except Exception as e:
        print(f"Error running simulation: {str(e)}")
        return None


def visualize_worker_weights(results, save_path=None):
    """Visualize worker weights as a heatmap."""
    print("Visualizing worker weights...")

    # Get the first result
    first_nl_key = list(results.outputs.keys())[0]
    first_result = results.outputs[first_nl_key][0]

    # Extract worker weights
    worker_weights = first_result.weights

    # Create a heatmap
    plt.figure(figsize=(10, 8))
    sns.heatmap(worker_weights, annot=True, cmap="YlGnBu", fmt=".2f")
    plt.title("Worker Weights Heatmap")
    plt.xlabel("Workers")
    plt.ylabel("Samples")

    # Save or show the plot
    if save_path:
        os.makedirs(os.path.dirname(save_path), exist_ok=True)
        plt.savefig(save_path)
        print(f"Heatmap saved to {save_path}")
    else:
        plt.show()

    plt.close()


def visualize_confidence_distribution(results, save_path=None):
    """Visualize the distribution of confidence scores."""
    print("Visualizing confidence score distribution...")

    # Get the first result
    first_nl_key = list(results.outputs.keys())[0]
    first_result = results.outputs[first_nl_key][0]

    # Extract confidence scores
    confidence_scores = first_result.proposed.confidence_scores

    # Convert to a list of values
    confidence_values = []
    for key, scores in confidence_scores.items():
        confidence_values.extend(scores)

    # Create a histogram
    plt.figure(figsize=(10, 6))
    sns.histplot(confidence_values, kde=True, bins=20)
    plt.title("Distribution of Confidence Scores")
    plt.xlabel("Confidence Score")
    plt.ylabel("Frequency")

    # Save or show the plot
    if save_path:
        os.makedirs(os.path.dirname(save_path), exist_ok=True)
        plt.savefig(save_path)
        print(f"Histogram saved to {save_path}")
    else:
        plt.show()

    plt.close()


def visualize_metrics_comparison(results, save_path=None):
    """Visualize a comparison of metrics between proposed and benchmark methods."""
    print("Visualizing metrics comparison...")

    # Get the first result
    first_nl_key = list(results.outputs.keys())[0]
    first_result = results.outputs[first_nl_key][0]

    # Extract metrics
    proposed_metrics = first_result.proposed.metrics
    benchmark_metrics = first_result.benchmark.metrics

    # Create a DataFrame for comparison
    metrics = ['accuracy', 'precision', 'recall', 'f1']
    data = {
        'Metric': metrics * 2,
        'Value': [
            proposed_metrics.accuracy, proposed_metrics.precision,
            proposed_metrics.recall, proposed_metrics.f1,
            benchmark_metrics.accuracy, benchmark_metrics.precision,
            benchmark_metrics.recall, benchmark_metrics.f1
        ],
        'Method': ['Proposed'] * 4 + ['Benchmark'] * 4
    }
    df = pd.DataFrame(data)

    # Create a grouped bar chart
    plt.figure(figsize=(12, 6))
    sns.barplot(x='Metric', y='Value', hue='Method', data=df)
    plt.title("Performance Metrics Comparison")
    plt.ylim(0, 1)

    # Save or show the plot
    if save_path:
        os.makedirs(os.path.dirname(save_path), exist_ok=True)
        plt.savefig(save_path)
        print(f"Comparison chart saved to {save_path}")
    else:
        plt.show()

    plt.close()


def visualize_worker_strength(results, save_path=None):
    """Visualize worker strength as a bar chart."""
    print("Visualizing worker strength...")

    # Get the first result
    first_nl_key = list(results.outputs.keys())[0]
    first_result = results.outputs[first_nl_key][0]

    # Extract worker strength
    worker_strength = first_result.workers_strength

    # Create a bar chart
    plt.figure(figsize=(12, 6))
    sns.barplot(x=list(range(len(worker_strength))), y=worker_strength)
    plt.title("Worker Strength")
    plt.xlabel("Worker ID")
    plt.ylabel("Strength")

    # Save or show the plot
    if save_path:
        os.makedirs(os.path.dirname(save_path), exist_ok=True)
        plt.savefig(save_path)
        print(f"Worker strength chart saved to {save_path}")
    else:
        plt.show()

    plt.close()


def run_example():
    """Run the visualization example."""
    # Create output directory
    output_dir = Path(__file__).parent.parent / "results" / "visualization_example"
    os.makedirs(output_dir, exist_ok=True)

    # Run simulation or load existing results
    results_path = output_dir / "simulation_results.pkl"

    if os.path.exists(results_path):
        print(f"Loading existing results from {results_path}")
        with open(results_path, 'rb') as f:
            results = pickle.load(f)
    else:
        results = run_simulation_for_visualization()
        if results:
            print(f"Saving results to {results_path}")
            with open(results_path, 'wb') as f:
                pickle.dump(results, f)

    if not results:
        print("No results available for visualization.")
        return

    # Create visualizations
    visualize_worker_weights(results, save_path=output_dir / "worker_weights.png")
    visualize_confidence_distribution(results, save_path=output_dir / "confidence_distribution.png")
    visualize_metrics_comparison(results, save_path=output_dir / "metrics_comparison.png")
    visualize_worker_strength(results, save_path=output_dir / "worker_strength.png")

    print(f"All visualizations saved to {output_dir}")


if __name__ == "__main__":
    run_example()<|MERGE_RESOLUTION|>--- conflicted
+++ resolved
@@ -6,20 +6,14 @@
 
 import os
 import pickle
+import numpy as np
 import matplotlib.pyplot as plt
 import seaborn as sns
 from pathlib import Path
 import pandas as pd
 
-<<<<<<< HEAD
-# Updated imports to use the new module structure
-from crowd_certain.utilities.components.aim1_3 import AIM1_3
-from crowd_certain.utilities.config.settings import Settings
-from crowd_certain.utilities.config.params import DatasetNames, UncertaintyTechniques, ConsistencyTechniques
-=======
 from crowd_certain.utilities.utils import AIM1_3, Settings, DatasetNames
 from crowd_certain.utilities.config.params import UncertaintyTechniques, ConsistencyTechniques
->>>>>>> a8096af2
 
 
 def run_simulation_for_visualization():
