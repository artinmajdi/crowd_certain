"""
Example: Saving and loading simulation results

This example demonstrates how to save simulation results to disk and load them later.
"""

from pathlib import Path
import pickle
from datetime import datetime

<<<<<<< HEAD
from crowd_certain.utilities.components.aim1_3 import AIM1_3
=======
from crowd_certain.utilities.utils import AIM1_3
>>>>>>> a8096af2
from crowd_certain.utilities.config.params import DatasetNames, UncertaintyTechniques, ConsistencyTechniques
from crowd_certain.utilities.config.settings import Settings, OutputModes


def save_results_example():
    """Run a simulation and save the results to disk."""
    print("Running simulation and saving results...")

    # Create output directory with timestamp
    timestamp = datetime.now().strftime("%Y%m%d_%H%M%S")
    output_dir = Path(f"crowd_certain/results/example_{timestamp}")
    output_dir.mkdir(parents=True, exist_ok=True)

    print(f"Results will be saved to: {output_dir}")

    # Create configuration
    config = Settings(
        dataset=dict(
            dataset_name=DatasetNames.IONOSPHERE,
            datasetNames=[DatasetNames.IONOSPHERE],
            path_all_datasets=Path("crowd_certain/datasets")
        ),
        simulation=dict(
            n_workers_min_max=[3, 8],
            low_dis=0.4,
            high_dis=1.0,
            num_seeds=3,
        ),
        technique=dict(
            uncertainty_techniques=[UncertaintyTechniques.STD],
            consistency_techniques=[ConsistencyTechniques.ONE_MINUS_UNCERTAINTY],
        ),
        output=dict(
            mode=OutputModes.SAVE,  # Save results to disk
            save=True,  # Enable saving
            path=str(output_dir),  # Output directory
        )
    )

    # Run simulation
    try:
        results = AIM1_3.calculate_one_dataset(config=config)
        print("Simulation completed successfully!")

        # The results are automatically saved by the framework when using OutputModes.SAVE
        # But we can also manually save them using pickle

        # Save results using pickle
        pickle_path = output_dir / "results.pkl"
        with open(pickle_path, "wb") as f:
            pickle.dump(results, f)

        print(f"Results manually saved to: {pickle_path}")

        return output_dir

    except Exception as e:
        print(f"Error running simulation: {str(e)}")
        import traceback
        traceback.print_exc()
        return None


def load_results_example(results_dir):
    """Load simulation results from disk."""
    print(f"Loading results from: {results_dir}")

    # Load results using pickle
    pickle_path = results_dir / "results.pkl"

    if not pickle_path.exists():
        print(f"Error: Results file not found at {pickle_path}")
        return None

    try:
        with open(pickle_path, "rb") as f:
            results = pickle.load(f)

        print("Results loaded successfully!")

        # Display some basic information from the loaded results
        first_nl_key = list(results.outputs.keys())[0]
        first_result = results.outputs[first_nl_key][0]

        print("\nProposed Methods Metrics:")
        print(first_result.proposed.metrics)

        return results

    except Exception as e:
        print(f"Error loading results: {str(e)}")
        import traceback
        traceback.print_exc()
        return None


def run_example():
    """Run the save and load example."""
    # First, run a simulation and save the results
    results_dir = save_results_example()

    if results_dir is None:
        print("Failed to save results. Exiting.")
        return

    print("\n" + "="*50 + "\n")

    # Then, load the results from disk
    loaded_results = load_results_example(results_dir)

    if loaded_results is None:
        print("Failed to load results. Exiting.")
        return

    print("\nSuccessfully demonstrated saving and loading results!")


if __name__ == "__main__":
    run_example()<|MERGE_RESOLUTION|>--- conflicted
+++ resolved
@@ -4,15 +4,12 @@
 This example demonstrates how to save simulation results to disk and load them later.
 """
 
+import os
 from pathlib import Path
 import pickle
 from datetime import datetime
 
-<<<<<<< HEAD
-from crowd_certain.utilities.components.aim1_3 import AIM1_3
-=======
 from crowd_certain.utilities.utils import AIM1_3
->>>>>>> a8096af2
 from crowd_certain.utilities.config.params import DatasetNames, UncertaintyTechniques, ConsistencyTechniques
 from crowd_certain.utilities.config.settings import Settings, OutputModes
 
